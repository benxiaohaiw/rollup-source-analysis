--- conflicted
+++ resolved
@@ -66,11 +66,7 @@
 			}, err => {
 				assert.equal(
 					err.message,
-<<<<<<< HEAD
-					'Unknown option found: plUgins. Allowed keys: input, legacy, treeshake, acorn, context, moduleContext, plugins, onwarn, watch, cache, preferConst, entry, external, extend, amd, banner, footer, intro, format, outro, sourcemap, sourcemapFile, name, globals, interop, legacy, freeze, indent, strict, noConflict, paths, exports, file, pureExternalModules'
-=======
-					"Unexpected key 'plUgins' found, expected one of: acorn, amd, banner, cache, context, entry, experimentalDynamicImport, exports, extend, external, file, footer, format, freeze, globals, indent, input, interop, intro, legacy, moduleContext, name, noConflict, onwarn, output, outro, paths, plugins, preferConst, pureExternalModules, sourcemap, sourcemapFile, strict, targets, treeshake, watch"
->>>>>>> 5307084c
+					'Unknown option found: plUgins. Allowed keys: input, legacy, treeshake, acorn, context, moduleContext, plugins, onwarn, watch, cache, preferConst, experimentalDynamicImport, entry, external, extend, amd, banner, footer, intro, format, outro, sourcemap, sourcemapFile, name, globals, interop, legacy, freeze, indent, strict, noConflict, paths, exports, file, pureExternalModules'
 				);
 			}
 		);
