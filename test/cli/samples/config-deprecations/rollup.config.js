var replace = require( 'rollup-plugin-replace' );
var assert = require( 'assert' );

let warnings = [];

module.exports = {
	entry: 'main.js',
	format: 'cjs',
	abc: 1,
	plugins: [
		replace( { 'ANSWER': 42 } )
	],
	onwarn (warning) {
		// this is called twice, 1st time from CLI and
		// then again from rollup's main method.
		// the tests are different because some deprecations are
		// fixed the first time only
		warnings.push(warning);

		const deprecationTest = () => assert.deepEqual(
			warnings[0].deprecations,
			[{new: 'input', old: 'entry'}, {new: 'output.format', old: 'format'}]
		);

		if (warnings.length === 1) {
			deprecationTest();
		} else if (warnings.length === 2) {
			deprecationTest();
			assert.deepEqual(
				warnings[1],
				{
					code: 'UNKNOWN_OPTION',
<<<<<<< HEAD
					message: 'Unknown option found: abc. Allowed keys: input, legacy, treeshake, acorn, acornInjectPlugins, context, moduleContext, plugins, onwarn, watch, cache, preferConst, experimentalDynamicImport, entry, external, extend, amd, banner, footer, intro, format, outro, sourcemap, sourcemapFile, name, globals, interop, legacy, freeze, indent, strict, noConflict, paths, exports, file, pureExternalModules'
=======
					message: 'Unknown option found: abc. Allowed keys: input, legacy, treeshake, acorn, context, moduleContext, plugins, onwarn, watch, cache, preferConst, experimentalDynamicImport, experimentalCodeSplitting, entry, external, extend, amd, banner, footer, intro, format, outro, sourcemap, sourcemapFile, name, globals, interop, legacy, freeze, indent, strict, noConflict, paths, exports, file, dir, pureExternalModules'
>>>>>>> bb15445e
				}
				
			);
		} else {
			throw new Error('Unwanted warnings');
		}
	}
};<|MERGE_RESOLUTION|>--- conflicted
+++ resolved
@@ -30,11 +30,7 @@
 				warnings[1],
 				{
 					code: 'UNKNOWN_OPTION',
-<<<<<<< HEAD
-					message: 'Unknown option found: abc. Allowed keys: input, legacy, treeshake, acorn, acornInjectPlugins, context, moduleContext, plugins, onwarn, watch, cache, preferConst, experimentalDynamicImport, entry, external, extend, amd, banner, footer, intro, format, outro, sourcemap, sourcemapFile, name, globals, interop, legacy, freeze, indent, strict, noConflict, paths, exports, file, pureExternalModules'
-=======
-					message: 'Unknown option found: abc. Allowed keys: input, legacy, treeshake, acorn, context, moduleContext, plugins, onwarn, watch, cache, preferConst, experimentalDynamicImport, experimentalCodeSplitting, entry, external, extend, amd, banner, footer, intro, format, outro, sourcemap, sourcemapFile, name, globals, interop, legacy, freeze, indent, strict, noConflict, paths, exports, file, dir, pureExternalModules'
->>>>>>> bb15445e
+					message: 'Unknown option found: abc. Allowed keys: input, legacy, treeshake, acorn, acornInjectPlugins, context, moduleContext, plugins, onwarn, watch, cache, preferConst, experimentalDynamicImport, experimentalCodeSplitting, entry, external, extend, amd, banner, footer, intro, format, outro, sourcemap, sourcemapFile, name, globals, interop, legacy, freeze, indent, strict, noConflict, paths, exports, file, dir, pureExternalModules'
 				}
 				
 			);
