--- conflicted
+++ resolved
@@ -1,10 +1,7 @@
 {
     "compilerOptions": {
-<<<<<<< HEAD
         "pretty": true,
-=======
         "allowSyntheticDefaultImports": true,
->>>>>>> ff5d7d63
         "target": "es5",
         "diagnostics": true,
         "lib": ["es5", "es6", "dom"],
